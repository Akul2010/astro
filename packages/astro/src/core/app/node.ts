import fs from 'node:fs';
import type { IncomingMessage, ServerResponse } from 'node:http';
<<<<<<< HEAD
import type { RouteData } from '../../types/public/internal.js';
=======
import { Http2ServerResponse } from 'node:http2';
import type { RouteData } from '../../@types/astro.js';
>>>>>>> 582f12e1
import { deserializeManifest } from './common.js';
import { createOutgoingHttpHeaders } from './createOutgoingHttpHeaders.js';
import { App } from './index.js';
import type { RenderOptions } from './index.js';
import type { SSRManifest, SerializedSSRManifest } from './types.js';

export { apply as applyPolyfills } from '../polyfill.js';

const clientAddressSymbol = Symbol.for('astro.clientAddress');

/**
 * Allow the request body to be explicitly overridden. For example, this
 * is used by the Express JSON middleware.
 */
interface NodeRequest extends IncomingMessage {
	body?: unknown;
}

export class NodeApp extends App {
	match(req: NodeRequest | Request) {
		if (!(req instanceof Request)) {
			req = NodeApp.createRequest(req, {
				skipBody: true,
			});
		}
		return super.match(req);
	}
	render(request: NodeRequest | Request, options?: RenderOptions): Promise<Response>;
	/**
	 * @deprecated Instead of passing `RouteData` and locals individually, pass an object with `routeData` and `locals` properties.
	 * See https://github.com/withastro/astro/pull/9199 for more information.
	 */
	render(request: NodeRequest | Request, routeData?: RouteData, locals?: object): Promise<Response>;
	render(
		req: NodeRequest | Request,
		routeDataOrOptions?: RouteData | RenderOptions,
		maybeLocals?: object,
	) {
		if (!(req instanceof Request)) {
			req = NodeApp.createRequest(req);
		}
		// @ts-expect-error The call would have succeeded against the implementation, but implementation signatures of overloads are not externally visible.
		return super.render(req, routeDataOrOptions, maybeLocals);
	}

	/**
	 * Converts a NodeJS IncomingMessage into a web standard Request.
	 * ```js
	 * import { NodeApp } from 'astro/app/node';
	 * import { createServer } from 'node:http';
	 *
	 * const server = createServer(async (req, res) => {
	 *     const request = NodeApp.createRequest(req);
	 *     const response = await app.render(request);
	 *     await NodeApp.writeResponse(response, res);
	 * })
	 * ```
	 */
	static createRequest(req: NodeRequest, { skipBody = false } = {}): Request {
		const isEncrypted = 'encrypted' in req.socket && req.socket.encrypted;

		// Parses multiple header and returns first value if available.
		const getFirstForwardedValue = (multiValueHeader?: string | string[]) => {
			return multiValueHeader
				?.toString()
				?.split(',')
				.map((e) => e.trim())?.[0];
		};

		// Get the used protocol between the end client and first proxy.
		// NOTE: Some proxies append values with spaces and some do not.
		// We need to handle it here and parse the header correctly.
		// @example "https, http,http" => "http"
		const forwardedProtocol = getFirstForwardedValue(req.headers['x-forwarded-proto']);
		const protocol = forwardedProtocol ?? (isEncrypted ? 'https' : 'http');

		// @example "example.com,www2.example.com" => "example.com"
		const forwardedHostname = getFirstForwardedValue(req.headers['x-forwarded-host']);
		const hostname = forwardedHostname ?? req.headers.host ?? req.headers[':authority'];

		// @example "443,8080,80" => "443"
		const forwardedPort = getFirstForwardedValue(req.headers['x-forwarded-port']);
		const port =
			forwardedPort ?? req.socket?.remotePort?.toString() ?? (isEncrypted ? '443' : '80');

		const portInHostname = typeof hostname === 'string' && /:\d+$/.test(hostname);
		const hostnamePort = portInHostname ? hostname : `${hostname}:${port}`;

		const url = `${protocol}://${hostnamePort}${req.url}`;
		const options: RequestInit = {
			method: req.method || 'GET',
			headers: makeRequestHeaders(req),
		};
		const bodyAllowed = options.method !== 'HEAD' && options.method !== 'GET' && skipBody === false;
		if (bodyAllowed) {
			Object.assign(options, makeRequestBody(req));
		}

		const request = new Request(url, options);

		// Get the IP of end client behind the proxy.
		// @example "1.1.1.1,8.8.8.8" => "1.1.1.1"
		const forwardedClientIp = getFirstForwardedValue(req.headers['x-forwarded-for']);
		const clientIp = forwardedClientIp || req.socket?.remoteAddress;
		if (clientIp) {
			Reflect.set(request, clientAddressSymbol, clientIp);
		}

		return request;
	}

	/**
	 * Streams a web-standard Response into a NodeJS Server Response.
	 * ```js
	 * import { NodeApp } from 'astro/app/node';
	 * import { createServer } from 'node:http';
	 *
	 * const server = createServer(async (req, res) => {
	 *     const request = NodeApp.createRequest(req);
	 *     const response = await app.render(request);
	 *     await NodeApp.writeResponse(response, res);
	 * })
	 * ```
	 * @param source WhatWG Response
	 * @param destination NodeJS ServerResponse
	 */
	static async writeResponse(source: Response, destination: ServerResponse) {
		const { status, headers, body, statusText } = source;
		// HTTP/2 doesn't support statusMessage
		if (!(destination instanceof Http2ServerResponse)) {
			destination.statusMessage = statusText;
		}
		destination.writeHead(status, createOutgoingHttpHeaders(headers));
		if (!body) return destination.end();
		try {
			const reader = body.getReader();
			destination.on('close', () => {
				// Cancelling the reader may reject not just because of
				// an error in the ReadableStream's cancel callback, but
				// also because of an error anywhere in the stream.
				reader.cancel().catch((err) => {
					console.error(
						`There was an uncaught error in the middle of the stream while rendering ${destination.req.url}.`,
						err,
					);
				});
			});
			let result = await reader.read();
			while (!result.done) {
				destination.write(result.value);
				result = await reader.read();
			}
			destination.end();
			// the error will be logged by the "on end" callback above
		} catch {
			destination.end('Internal server error');
		}
	}
}

function makeRequestHeaders(req: NodeRequest): Headers {
	const headers = new Headers();
	for (const [name, value] of Object.entries(req.headers)) {
		if (value === undefined) {
			continue;
		}
		if (Array.isArray(value)) {
			for (const item of value) {
				headers.append(name, item);
			}
		} else {
			headers.append(name, value);
		}
	}
	return headers;
}

function makeRequestBody(req: NodeRequest): RequestInit {
	if (req.body !== undefined) {
		if (typeof req.body === 'string' && req.body.length > 0) {
			return { body: Buffer.from(req.body) };
		}

		if (typeof req.body === 'object' && req.body !== null && Object.keys(req.body).length > 0) {
			return { body: Buffer.from(JSON.stringify(req.body)) };
		}

		// This covers all async iterables including Readable and ReadableStream.
		if (
			typeof req.body === 'object' &&
			req.body !== null &&
			typeof (req.body as any)[Symbol.asyncIterator] !== 'undefined'
		) {
			return asyncIterableToBodyProps(req.body as AsyncIterable<any>);
		}
	}

	// Return default body.
	return asyncIterableToBodyProps(req);
}

function asyncIterableToBodyProps(iterable: AsyncIterable<any>): RequestInit {
	return {
		// Node uses undici for the Request implementation. Undici accepts
		// a non-standard async iterable for the body.
		// @ts-expect-error
		body: iterable,
		// The duplex property is required when using a ReadableStream or async
		// iterable for the body. The type definitions do not include the duplex
		// property because they are not up-to-date.
		duplex: 'half',
	};
}

export async function loadManifest(rootFolder: URL): Promise<SSRManifest> {
	const manifestFile = new URL('./manifest.json', rootFolder);
	const rawManifest = await fs.promises.readFile(manifestFile, 'utf-8');
	const serializedManifest: SerializedSSRManifest = JSON.parse(rawManifest);
	return deserializeManifest(serializedManifest);
}

export async function loadApp(rootFolder: URL): Promise<NodeApp> {
	const manifest = await loadManifest(rootFolder);
	return new NodeApp(manifest);
}<|MERGE_RESOLUTION|>--- conflicted
+++ resolved
@@ -1,11 +1,7 @@
 import fs from 'node:fs';
 import type { IncomingMessage, ServerResponse } from 'node:http';
-<<<<<<< HEAD
+import { Http2ServerResponse } from 'node:http2';
 import type { RouteData } from '../../types/public/internal.js';
-=======
-import { Http2ServerResponse } from 'node:http2';
-import type { RouteData } from '../../@types/astro.js';
->>>>>>> 582f12e1
 import { deserializeManifest } from './common.js';
 import { createOutgoingHttpHeaders } from './createOutgoingHttpHeaders.js';
 import { App } from './index.js';
