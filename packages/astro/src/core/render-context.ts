--- conflicted
+++ resolved
@@ -29,13 +29,9 @@
 import { sequence } from './middleware/index.js';
 import { renderRedirect } from './redirects/render.js';
 import { type Pipeline, Slots, getParams, getProps } from './render/index.js';
-<<<<<<< HEAD
+import { isRoute404or500 } from './routing/match.js';
 import { copyRequest, getOriginPathname, setOriginPathname } from './routing/rewrite.js';
 import { SERVER_ISLAND_COMPONENT } from './server-islands/endpoint.js';
-=======
-import { isRoute404or500 } from './routing/match.js';
-import { copyRequest, setOriginPathname } from './routing/rewrite.js';
->>>>>>> b9c05f45
 
 export const apiContextRoutesSymbol = Symbol.for('context.routes');
 
@@ -569,7 +565,6 @@
 		}
 
 		let computedLocale;
-<<<<<<< HEAD
 		if (routeData.component === SERVER_ISLAND_COMPONENT) {
 			let referer = this.request.headers.get('referer');
 			if (referer) {
@@ -579,18 +574,11 @@
 				computedLocale = computeCurrentLocale(referer, locales, defaultLocale);
 			}
 		} else {
-			if (routeData.pathname) {
-				computedLocale = computeCurrentLocale(routeData.pathname, locales, defaultLocale);
-			} else {
-				computedLocale = computeCurrentLocale(url.pathname, locales, defaultLocale);
-			}
-		}
-
-=======
-		const pathname =
-			routeData.pathname && !isRoute404or500(routeData) ? routeData.pathname : url.pathname;
-		computedLocale = computeCurrentLocale(pathname, locales, defaultLocale);
->>>>>>> b9c05f45
+			const pathname =
+				routeData.pathname && !isRoute404or500(routeData) ? routeData.pathname : url.pathname;
+			computedLocale = computeCurrentLocale(pathname, locales, defaultLocale);
+		}
+
 		this.#currentLocale = computedLocale ?? fallbackTo;
 
 		return this.#currentLocale;
