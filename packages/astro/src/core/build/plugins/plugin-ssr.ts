--- conflicted
+++ resolved
@@ -170,14 +170,7 @@
 		`import { renderers } from '${RENDERERS_MODULE_ID}';`,
 		`import * as serverEntrypointModule from '${ADAPTER_VIRTUAL_MODULE_ID}';`,
 		`import { manifest as defaultManifest } from '${SSR_MANIFEST_VIRTUAL_MODULE_ID}';`,
-<<<<<<< HEAD
-		edgeMiddleware ? `` : `import { onRequest as middleware } from '${middlewareId}';`,
 		`import { serverIslandMap } from '${VIRTUAL_ISLAND_MAP_ID}';`,
-=======
-		settings.config.experimental.serverIslands
-			? `import { serverIslandMap } from '${VIRTUAL_ISLAND_MAP_ID}';`
-			: '',
->>>>>>> b9c05f45
 	];
 
 	const contents = [
