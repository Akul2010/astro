--- conflicted
+++ resolved
@@ -1,10 +1,6 @@
 {
   "name": "astro",
-<<<<<<< HEAD
   "version": "5.0.0-beta.3",
-=======
-  "version": "4.15.11",
->>>>>>> b8673df5
   "description": "Astro is a modern site builder with web best practices, performance, and DX front-of-mind.",
   "type": "module",
   "author": "withastro",
