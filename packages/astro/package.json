--- conflicted
+++ resolved
@@ -1,10 +1,6 @@
 {
   "name": "astro",
-<<<<<<< HEAD
   "version": "5.0.0-beta.1",
-=======
-  "version": "4.15.9",
->>>>>>> 7814a6ca
   "description": "Astro is a modern site builder with web best practices, performance, and DX front-of-mind.",
   "type": "module",
   "author": "withastro",
@@ -130,15 +126,8 @@
     "@astrojs/internal-helpers": "workspace:*",
     "@astrojs/markdown-remark": "workspace:*",
     "@astrojs/telemetry": "workspace:*",
-<<<<<<< HEAD
-    "@babel/types": "^7.25.4",
-    "@oslojs/encoding": "^0.4.1",
-=======
-    "@babel/core": "^7.25.2",
-    "@babel/plugin-transform-react-jsx": "^7.25.2",
     "@babel/types": "^7.25.6",
     "@oslojs/encoding": "^1.0.0",
->>>>>>> 7814a6ca
     "@rollup/pluginutils": "^5.1.0",
     "@types/cookie": "^0.6.0",
     "acorn": "^8.12.1",
