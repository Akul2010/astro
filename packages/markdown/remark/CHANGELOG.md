--- conflicted
+++ resolved
@@ -1,6 +1,5 @@
 # @astrojs/markdown-remark
 
-<<<<<<< HEAD
 ## 6.0.0-beta.2
 
 ### Patch Changes
@@ -44,7 +43,7 @@
   - `--astro-code-color-background` => `--astro-code-background`
 
   You can perform a global find and replace in your project to migrate to the new token names.
-=======
+
 ## 5.3.0
 
 ### Minor Changes
@@ -78,7 +77,6 @@
   }
   ```
   ````
->>>>>>> 582f12e1
 
 ## 5.2.0
 
