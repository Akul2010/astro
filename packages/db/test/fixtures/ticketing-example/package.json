--- conflicted
+++ resolved
@@ -12,11 +12,7 @@
     "@astrojs/check": "^0.9.4",
     "@astrojs/db": "workspace:*",
     "@astrojs/node": "^8.3.4",
-<<<<<<< HEAD
     "@astrojs/react": "workspace:*",
-=======
-    "@astrojs/react": "^3.6.3",
->>>>>>> 6eac6ba7
     "@types/react": "^18.3.12",
     "@types/react-dom": "^18.3.1",
     "astro": "workspace:*",
