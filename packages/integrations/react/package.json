--- conflicted
+++ resolved
@@ -51,7 +51,7 @@
   "dependencies": {
     "@vitejs/plugin-react": "^4.3.3",
     "ultrahtml": "^1.5.3",
-    "vite": "^5.4.10"
+    "vite": "6.0.0-beta.6"
   },
   "devDependencies": {
     "@types/react": "^18.3.12",
@@ -60,12 +60,7 @@
     "astro-scripts": "workspace:*",
     "cheerio": "1.0.0",
     "react": "^18.3.1",
-<<<<<<< HEAD
-    "react-dom": "^18.3.1",
-    "vite": "6.0.0-beta.6"
-=======
     "react-dom": "^18.3.1"
->>>>>>> b9c05f45
   },
   "peerDependencies": {
     "@types/react": "^17.0.50 || ^18.0.21",
