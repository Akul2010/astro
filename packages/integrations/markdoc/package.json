{
  "name": "@astrojs/markdoc",
  "description": "Add support for Markdoc in your Astro site",
<<<<<<< HEAD
  "version": "0.11.5-beta.1",
=======
  "version": "0.11.5",
>>>>>>> 582f12e1
  "type": "module",
  "types": "./dist/index.d.ts",
  "author": "withastro",
  "license": "MIT",
  "repository": {
    "type": "git",
    "url": "https://github.com/withastro/astro.git",
    "directory": "packages/integrations/markdoc"
  },
  "keywords": [
    "astro-integration",
    "astro-component",
    "markdoc"
  ],
  "bugs": "https://github.com/withastro/astro/issues",
  "homepage": "https://docs.astro.build/en/guides/integrations-guide/markdoc/",
  "exports": {
    "./prism": {
      "types": "./dist/extensions/prism.d.ts",
      "default": "./dist/extensions/prism.js"
    },
    "./shiki": {
      "types": "./dist/extensions/shiki.d.ts",
      "default": "./dist/extensions/shiki.js"
    },
    "./config": {
      "types": "./dist/config.d.ts",
      "default": "./dist/config.js"
    },
    ".": "./dist/index.js",
    "./components": "./components/index.ts",
    "./runtime": "./dist/runtime.js",
    "./runtime-assets-config": "./dist/runtime-assets-config.js",
    "./package.json": "./package.json"
  },
  "typesVersions": {
    "*": {
      "config": [
        "./dist/config.d.ts"
      ],
      "prism": [
        "./dist/extensions/prism.d.ts"
      ],
      "shiki": [
        "./dist/extensions/shiki.d.ts"
      ]
    }
  },
  "files": [
    "components",
    "dist",
    "template"
  ],
  "scripts": {
    "build": "astro-scripts build \"src/**/*.ts\" && tsc",
    "build:ci": "astro-scripts build \"src/**/*.ts\"",
    "dev": "astro-scripts dev \"src/**/*.ts\"",
    "test": "astro-scripts test --timeout 60000 \"test/**/*.test.js\""
  },
  "dependencies": {
    "@astrojs/internal-helpers": "workspace:*",
    "@astrojs/markdown-remark": "workspace:*",
    "@astrojs/prism": "workspace:*",
    "@markdoc/markdoc": "^0.4.0",
    "esbuild": "^0.21.5",
    "github-slugger": "^2.0.0",
    "htmlparser2": "^9.1.0"
  },
  "peerDependencies": {
    "astro": "^5.0.0-alpha.0"
  },
  "devDependencies": {
    "@types/markdown-it": "^14.1.2",
    "astro": "workspace:*",
    "astro-scripts": "workspace:*",
    "devalue": "^5.1.1",
    "linkedom": "^0.18.5",
    "vite": "6.0.0-beta.2"
  },
  "engines": {
    "node": "^18.17.1 || ^20.3.0 || >=21.0.0"
  },
  "publishConfig": {
    "provenance": true
  }
}<|MERGE_RESOLUTION|>--- conflicted
+++ resolved
@@ -1,11 +1,7 @@
 {
   "name": "@astrojs/markdoc",
   "description": "Add support for Markdoc in your Astro site",
-<<<<<<< HEAD
-  "version": "0.11.5-beta.1",
-=======
-  "version": "0.11.5",
->>>>>>> 582f12e1
+  "version": "0.12.0-beta.0",
   "type": "module",
   "types": "./dist/index.d.ts",
   "author": "withastro",
