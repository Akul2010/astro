--- conflicted
+++ resolved
@@ -7,10 +7,6 @@
   },
   "dependencies": {
     "@astrojs/netlify": "workspace:*",
-<<<<<<< HEAD
-    "astro": "^5.0.0-alpha.8"
-=======
-    "astro": "^4.16.15"
->>>>>>> 90276e62
+    "astro": "^5.0.0-alpha.15"
   }
 }