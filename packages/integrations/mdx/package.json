--- conflicted
+++ resolved
@@ -1,11 +1,7 @@
 {
   "name": "@astrojs/mdx",
   "description": "Add support for MDX pages in your Astro site",
-<<<<<<< HEAD
   "version": "4.0.0-alpha.1",
-=======
-  "version": "3.1.5",
->>>>>>> 26893f9a
   "type": "module",
   "types": "./dist/index.d.ts",
   "author": "withastro",
