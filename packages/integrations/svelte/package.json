{
  "name": "@astrojs/svelte",
<<<<<<< HEAD
  "version": "6.0.0-beta.2",
=======
  "version": "6.0.0",
>>>>>>> 55091174
  "description": "Use Svelte components within Astro",
  "type": "module",
  "types": "./dist/index.d.ts",
  "author": "withastro",
  "license": "MIT",
  "repository": {
    "type": "git",
    "url": "https://github.com/withastro/astro.git",
    "directory": "packages/integrations/svelte"
  },
  "keywords": [
    "astro-integration",
    "astro-component",
    "renderer",
    "svelte"
  ],
  "bugs": "https://github.com/withastro/astro/issues",
  "homepage": "https://docs.astro.build/en/guides/integrations-guide/svelte/",
  "exports": {
    ".": "./dist/index.js",
    "./editor": "./dist/editor.cjs",
    "./*": "./*",
    "./client.js": "./client.svelte.js",
    "./server.js": {
      "default": "./server.js",
      "types": "./server.d.ts"
    },
    "./package.json": "./package.json"
  },
  "files": [
    "dist",
    "client.js",
    "server.js",
    "server.d.ts"
  ],
  "scripts": {
    "build": "astro-scripts build \"src/index.ts\" && astro-scripts build \"src/editor.cts\" --force-cjs --no-clean-dist && tsc",
    "build:ci": "astro-scripts build \"src/**/*.ts\" && astro-scripts build \"src/editor.cts\" --force-cjs --no-clean-dist",
    "dev": "astro-scripts dev \"src/**/*.ts\""
  },
  "dependencies": {
    "@sveltejs/vite-plugin-svelte": "^4.0.0",
    "svelte2tsx": "^0.7.22"
  },
  "devDependencies": {
    "astro": "workspace:*",
    "astro-scripts": "workspace:*",
<<<<<<< HEAD
    "svelte": "^4.2.19",
    "vite": "6.0.0-beta.6"
  },
  "peerDependencies": {
    "astro": "^5.0.0-alpha.0",
    "svelte": "^4.0.0 || ^5.0.0-next.190",
=======
    "svelte": "^5.1.16",
    "vite": "^5.4.10"
  },
  "peerDependencies": {
    "astro": "^4.0.0",
    "svelte": "^5.1.16",
>>>>>>> 55091174
    "typescript": "^5.3.3"
  },
  "engines": {
    "node": "^18.17.1 || ^20.3.0 || >=21.0.0"
  },
  "publishConfig": {
    "provenance": true
  }
}<|MERGE_RESOLUTION|>--- conflicted
+++ resolved
@@ -1,10 +1,6 @@
 {
   "name": "@astrojs/svelte",
-<<<<<<< HEAD
-  "version": "6.0.0-beta.2",
-=======
   "version": "6.0.0",
->>>>>>> 55091174
   "description": "Use Svelte components within Astro",
   "type": "module",
   "types": "./dist/index.d.ts",
@@ -52,21 +48,12 @@
   "devDependencies": {
     "astro": "workspace:*",
     "astro-scripts": "workspace:*",
-<<<<<<< HEAD
-    "svelte": "^4.2.19",
+    "svelte": "^5.1.16",
     "vite": "6.0.0-beta.6"
-  },
-  "peerDependencies": {
-    "astro": "^5.0.0-alpha.0",
-    "svelte": "^4.0.0 || ^5.0.0-next.190",
-=======
-    "svelte": "^5.1.16",
-    "vite": "^5.4.10"
   },
   "peerDependencies": {
     "astro": "^4.0.0",
     "svelte": "^5.1.16",
->>>>>>> 55091174
     "typescript": "^5.3.3"
   },
   "engines": {
