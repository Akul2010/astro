--- conflicted
+++ resolved
@@ -30,25 +30,15 @@
 			});
 			await fixture.build();
 			const { startServer } = await fixture.loadAdapterEntryModule();
-<<<<<<< HEAD
-			// biome-ignore lint/style/useConst: <explanation>
-			let res = startServer();
-=======
-			const res = startServer();
->>>>>>> 31c7767e
-			server = res.server;
-			await waitServerListen(server.server);
-		});
-
-		after(async () => {
-			await server.stop();
-			await fixture.clean();
-<<<<<<< HEAD
-			process.env.PRERENDER = undefined;
-=======
-			// biome-ignore lint/performance/noDelete: <explanation>
-			delete process.env.PRERENDER;
->>>>>>> 31c7767e
+			const res = startServer();
+			server = res.server;
+			await waitServerListen(server.server);
+		});
+
+		after(async () => {
+			await server.stop();
+			await fixture.clean();
+			process.env.PRERENDER = undefined;
 		});
 
 		it('Can render SSR route', async () => {
@@ -126,25 +116,15 @@
 			});
 			await fixture.build();
 			const { startServer } = await fixture.loadAdapterEntryModule();
-<<<<<<< HEAD
-			// biome-ignore lint/style/useConst: <explanation>
-			let res = startServer();
-=======
-			const res = startServer();
->>>>>>> 31c7767e
-			server = res.server;
-			await waitServerListen(server.server);
-		});
-
-		after(async () => {
-			await server.stop();
-			await fixture.clean();
-<<<<<<< HEAD
-			process.env.PRERENDER = undefined;
-=======
-			// biome-ignore lint/performance/noDelete: <explanation>
-			delete process.env.PRERENDER;
->>>>>>> 31c7767e
+			const res = startServer();
+			server = res.server;
+			await waitServerListen(server.server);
+		});
+
+		after(async () => {
+			await server.stop();
+			await fixture.clean();
+			process.env.PRERENDER = undefined;
 		});
 
 		it('Can render SSR route', async () => {
@@ -201,25 +181,15 @@
 			});
 			await fixture.build();
 			const { startServer } = await fixture.loadAdapterEntryModule();
-<<<<<<< HEAD
-			// biome-ignore lint/style/useConst: <explanation>
-			let res = startServer();
-=======
-			const res = startServer();
->>>>>>> 31c7767e
-			server = res.server;
-			await waitServerListen(server.server);
-		});
-
-		after(async () => {
-			await server.stop();
-			await fixture.clean();
-<<<<<<< HEAD
-			process.env.PRERENDER = undefined;
-=======
-			// biome-ignore lint/performance/noDelete: <explanation>
-			delete process.env.PRERENDER;
->>>>>>> 31c7767e
+			const res = startServer();
+			server = res.server;
+			await waitServerListen(server.server);
+		});
+
+		after(async () => {
+			await server.stop();
+			await fixture.clean();
+			process.env.PRERENDER = undefined;
 		});
 
 		it('Can render SSR route', async () => {
@@ -269,25 +239,15 @@
 			});
 			await fixture.build();
 			const { startServer } = await fixture.loadAdapterEntryModule();
-<<<<<<< HEAD
-			// biome-ignore lint/style/useConst: <explanation>
-			let res = startServer();
-=======
-			const res = startServer();
->>>>>>> 31c7767e
-			server = res.server;
-			await waitServerListen(server.server);
-		});
-
-		after(async () => {
-			await server.stop();
-			await fixture.clean();
-<<<<<<< HEAD
-			process.env.PRERENDER = undefined;
-=======
-			// biome-ignore lint/performance/noDelete: <explanation>
-			delete process.env.PRERENDER;
->>>>>>> 31c7767e
+			const res = startServer();
+			server = res.server;
+			await waitServerListen(server.server);
+		});
+
+		after(async () => {
+			await server.stop();
+			await fixture.clean();
+			process.env.PRERENDER = undefined;
 		});
 
 		it('Can render SSR route', async () => {
