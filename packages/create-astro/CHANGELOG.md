# create-astro

<<<<<<< HEAD
## 4.8.4-alpha.0
=======
## 4.8.4
>>>>>>> 26893f9a

### Patch Changes

- [#11766](https://github.com/withastro/astro/pull/11766) [`d12dcbf`](https://github.com/withastro/astro/commit/d12dcbff606dd8330075ba77d73ed3cbc79d7421) Thanks [@bluwy](https://github.com/bluwy)! - Fixes initial git commit when initializing git

## 4.8.3

### Patch Changes

- [#11733](https://github.com/withastro/astro/pull/11733) [`391324d`](https://github.com/withastro/astro/commit/391324df969db71d1c7ca25c2ed14c9eb6eea5ee) Thanks [@bluwy](https://github.com/bluwy)! - Reverts back to `arg` package for CLI argument parsing

## 4.8.2

### Patch Changes

- [#11645](https://github.com/withastro/astro/pull/11645) [`849e4c6`](https://github.com/withastro/astro/commit/849e4c6c23e61f7fa59f583419048b998bef2475) Thanks [@bluwy](https://github.com/bluwy)! - Refactors internally to use `node:util` `parseArgs` instead of `arg`

## 4.8.1

### Patch Changes

- [#11567](https://github.com/withastro/astro/pull/11567) [`d27cf6d`](https://github.com/withastro/astro/commit/d27cf6df7bd612642a1e8da5948333b00b70e8bd) Thanks [@ascorbic](https://github.com/ascorbic)! - Logs underlying error when a template cannot be downloaded

## 4.8.0

### Minor Changes

- [#10689](https://github.com/withastro/astro/pull/10689) [`683d51a5eecafbbfbfed3910a3f1fbf0b3531b99`](https://github.com/withastro/astro/commit/683d51a5eecafbbfbfed3910a3f1fbf0b3531b99) Thanks [@ematipico](https://github.com/ematipico)! - Deprecate support for versions of Node.js older than `v18.17.1` for Node.js 18, older than `v20.0.3` for Node.js 20, and the complete Node.js v19 release line.

  This change is in line with Astro's [Node.js support policy](https://docs.astro.build/en/upgrade-astro/#support).

## 4.7.5

### Patch Changes

- [#10487](https://github.com/withastro/astro/pull/10487) [`2330f22d6cf8cd150c19ec40359aed4d6b43ddec`](https://github.com/withastro/astro/commit/2330f22d6cf8cd150c19ec40359aed4d6b43ddec) Thanks [@satyarohith](https://github.com/satyarohith)! - Fixes a case where a promise wasn't awaited, causing an issue in Deno.

## 4.7.4

### Patch Changes

- [#10255](https://github.com/withastro/astro/pull/10255) [`2aec2cdc21f48f9b4f1dd82e2fd16fa3d653ccc5`](https://github.com/withastro/astro/commit/2aec2cdc21f48f9b4f1dd82e2fd16fa3d653ccc5) Thanks [@natemoo-re](https://github.com/natemoo-re)! - Fixes an issue where TypeScript and `@astrojs/check` versions would occassionally print as `undefined`.

## 4.7.3

### Patch Changes

- [#10117](https://github.com/withastro/astro/pull/10117) [`51b6ff7403c1223b1c399e88373075972c82c24c`](https://github.com/withastro/astro/commit/51b6ff7403c1223b1c399e88373075972c82c24c) Thanks [@hippotastic](https://github.com/hippotastic)! - Fixes an issue where `create astro`, `astro add` and `@astrojs/upgrade` would fail due to unexpected package manager CLI output.

## 4.7.2

### Patch Changes

- [#9813](https://github.com/withastro/astro/pull/9813) [`fecba30a1abb7ca65dfb8f506dde77117fa447d1`](https://github.com/withastro/astro/commit/fecba30a1abb7ca65dfb8f506dde77117fa447d1) Thanks [@florian-lefebvre](https://github.com/florian-lefebvre)! - Fixes `@astrojs/check` and `typescript` addition to `package.json` dependencies when the user has decided not to auto-install dependencies

## 4.7.1

### Patch Changes

- [#9476](https://github.com/withastro/astro/pull/9476) [`651f45b4010ad9b8d9f61fdc748618e220fe5375`](https://github.com/withastro/astro/commit/651f45b4010ad9b8d9f61fdc748618e220fe5375) Thanks [@ElianCodes](https://github.com/ElianCodes)! - Improves seasonal message handling by automatically detecting the local date

## 4.7.0

### Minor Changes

- [#9470](https://github.com/withastro/astro/pull/9470) [`607303be198931825dac9f3bc97867b4886feaf3`](https://github.com/withastro/astro/commit/607303be198931825dac9f3bc97867b4886feaf3) Thanks [@onsclom](https://github.com/onsclom)! - Improves the `create astro` CLI experience by asking all the questions upfront, then creating your new Astro project based on your responses.

## 4.6.0

### Minor Changes

- [#9358](https://github.com/withastro/astro/pull/9358) [`35e4c17fe`](https://github.com/withastro/astro/commit/35e4c17fe245179dd88af679a5f0a08785b7bfef) Thanks [@xiBread](https://github.com/xiBread)! - feat: make Houston festive for the holiday season

## 4.5.2

### Patch Changes

- [#9105](https://github.com/withastro/astro/pull/9105) [`6201bbe96`](https://github.com/withastro/astro/commit/6201bbe96c2a083fb201e4a43a9bd88499821a3e) Thanks [@FredKSchott](https://github.com/FredKSchott)! - Stop clearing the console on start

## 4.5.2-beta.0

### Patch Changes

- [#9105](https://github.com/withastro/astro/pull/9105) [`6201bbe96`](https://github.com/withastro/astro/commit/6201bbe96c2a083fb201e4a43a9bd88499821a3e) Thanks [@FredKSchott](https://github.com/FredKSchott)! - Stop clearing the console on start

## 4.5.1

### Patch Changes

- [#9048](https://github.com/withastro/astro/pull/9048) [`1e97708cd`](https://github.com/withastro/astro/commit/1e97708cda779510d638abaefdb4abf707b697e3) Thanks [@skirianov](https://github.com/skirianov)! - Fixes an issue where a successful "Dependencies installed" message is displayed even when installing dependencies fails.

## 4.5.0

### Minor Changes

- [#8959](https://github.com/withastro/astro/pull/8959) [`6169b6e56`](https://github.com/withastro/astro/commit/6169b6e56152b1ba944416d85551994788cfb887) Thanks [@ElianCodes](https://github.com/ElianCodes)! - Undo the halloween theme and restore `fancy` behaviour

### Patch Changes

- [#8939](https://github.com/withastro/astro/pull/8939) [`71455c16c`](https://github.com/withastro/astro/commit/71455c16c371aaca4b5a551b713a77c6820efd78) Thanks [@wktk](https://github.com/wktk)! - Fixes TypeScript installation issue with yarn

## 4.4.1

### Patch Changes

- [#8911](https://github.com/withastro/astro/pull/8911) [`b236d88ad`](https://github.com/withastro/astro/commit/b236d88addc48d784bd60119fe45750dda900f16) Thanks [@natemoo-re](https://github.com/natemoo-re)! - Ensure an existing template's `package.json` `scripts` are respected when modifying `build`.

## 4.4.0

### Minor Changes

- [#8853](https://github.com/withastro/astro/pull/8853) [`ce807a2bf`](https://github.com/withastro/astro/commit/ce807a2bfef325683bfdb01065a73c4e2b0a5fe5) Thanks [@rayriffy](https://github.com/rayriffy)! - Automatically installs the required dependencies to run the astro check command when the user indicates they plan to write TypeScript.

### Patch Changes

- [#8841](https://github.com/withastro/astro/pull/8841) [`f2dd895d7`](https://github.com/withastro/astro/commit/f2dd895d71e0fccfbc1b98890ceefb69f32524d5) Thanks [@Genteure](https://github.com/Genteure)! - No longer attempts to delete the directory after a template download fails if the path is `.`, `./` or starts with `../`.

## 4.3.0

### Minor Changes

- [#8846](https://github.com/withastro/astro/pull/8846) [`3baab3d93`](https://github.com/withastro/astro/commit/3baab3d93b8d16517cb089b0fa2c4028f21e780f) Thanks [@ElianCodes](https://github.com/ElianCodes)! - feat: make Houston wear scary hats and say new things for spooky season

## 4.2.1

### Patch Changes

- [#8634](https://github.com/withastro/astro/pull/8634) [`b64dd45c0`](https://github.com/withastro/astro/commit/b64dd45c0d641f9f2ed997e2cbdf8a6b0193195f) Thanks [@TheOtterlord](https://github.com/TheOtterlord)! - Fix `--yes` behaviour to prevent it overriding `--template`

## 4.2.0

### Minor Changes

- [#8551](https://github.com/withastro/astro/pull/8551) [`1d5b3f079`](https://github.com/withastro/astro/commit/1d5b3f079d0b4aa5a5c46f97b8b724ab88497fbe) Thanks [@jacobthesheep](https://github.com/jacobthesheep)! - Adds `--yes` and `dry-run` flags to project-name and the `yes` flag to template.

## 4.1.0

### Minor Changes

- [#8456](https://github.com/withastro/astro/pull/8456) [`ed952b4ce`](https://github.com/withastro/astro/commit/ed952b4cea6f60a4e158a5b20cc36f5e91a6b07f) Thanks [@natemoo-re](https://github.com/natemoo-re)! - Improve startup performance by removing dependencies, lazily initializing async contextual values

## 4.0.2

### Patch Changes

- [#8427](https://github.com/withastro/astro/pull/8427) [`b81ff8fce`](https://github.com/withastro/astro/commit/b81ff8fcefe6c30312d7b2050a63b1520d79b25f) Thanks [@aswind7](https://github.com/aswind7)! - trim project name of the user input

- [#8306](https://github.com/withastro/astro/pull/8306) [`d2f2a11cd`](https://github.com/withastro/astro/commit/d2f2a11cdb42b0de79be21c798eda8e7e7b2a277) Thanks [@jacobthesheep](https://github.com/jacobthesheep)! - Support detecting Bun when logging messages with package manager information.

## 4.0.1

### Patch Changes

- [#8292](https://github.com/withastro/astro/pull/8292) [`4e88ffd81`](https://github.com/withastro/astro/commit/4e88ffd813a3a9fa37b2ddd1a2eff181d4a99c0f) Thanks [@Princesseuh](https://github.com/Princesseuh)! - Correctly remove new `.codesandbox` folder when copying template

## 4.0.0

### Major Changes

- [#8188](https://github.com/withastro/astro/pull/8188) [`d0679a666`](https://github.com/withastro/astro/commit/d0679a666f37da0fca396d42b9b32bbb25d29312) Thanks [@ematipico](https://github.com/ematipico)! - Remove support for Node 16. The lowest supported version by Astro and all integrations is now v18.14.1. As a reminder, Node 16 will be deprecated on the 11th September 2023.

- [#8179](https://github.com/withastro/astro/pull/8179) [`6011d52d3`](https://github.com/withastro/astro/commit/6011d52d38e43c3e3d52bc3bc41a60e36061b7b7) Thanks [@matthewp](https://github.com/matthewp)! - Astro 3.0 Release Candidate

## 4.0.0-rc.2

### Major Changes

- [#8179](https://github.com/withastro/astro/pull/8179) [`6011d52d3`](https://github.com/withastro/astro/commit/6011d52d38e43c3e3d52bc3bc41a60e36061b7b7) Thanks [@matthewp](https://github.com/matthewp)! - Astro 3.0 Release Candidate

## 4.0.0-beta.1

### Patch Changes

- [#7944](https://github.com/withastro/astro/pull/7944) [`dff0f0f8d`](https://github.com/withastro/astro/commit/dff0f0f8ddd531c5d92a90ac00fdb86d71f77509) Thanks [@colinhacks](https://github.com/colinhacks)! - Update 'dev' command for Bun users

- [#8102](https://github.com/withastro/astro/pull/8102) [`e6e1de4f0`](https://github.com/withastro/astro/commit/e6e1de4f08ddba3a7703136a81f275de1976dc9e) Thanks [@natemoo-re](https://github.com/natemoo-re)! - Verify internet connection and that `--template` exists before continuing

## 4.0.0-beta.0

### Major Changes

- [`1eae2e3f7`](https://github.com/withastro/astro/commit/1eae2e3f7d693c9dfe91c8ccfbe606d32bf2fb81) Thanks [@Princesseuh](https://github.com/Princesseuh)! - Remove support for Node 16. The lowest supported version by Astro and all integrations is now v18.14.1. As a reminder, Node 16 will be deprecated on the 11th September 2023.

## 3.2.2

### Patch Changes

- [#7944](https://github.com/withastro/astro/pull/7944) [`dff0f0f8d`](https://github.com/withastro/astro/commit/dff0f0f8ddd531c5d92a90ac00fdb86d71f77509) Thanks [@colinhacks](https://github.com/colinhacks)! - Update 'dev' command for Bun users

- [#8102](https://github.com/withastro/astro/pull/8102) [`e6e1de4f0`](https://github.com/withastro/astro/commit/e6e1de4f08ddba3a7703136a81f275de1976dc9e) Thanks [@natemoo-re](https://github.com/natemoo-re)! - Verify internet connection and that `--template` exists before continuing

## 3.2.1

### Patch Changes

- [#8089](https://github.com/withastro/astro/pull/8089) [`04755e846`](https://github.com/withastro/astro/commit/04755e84658ea10914a09f3d07f302267326d610) Thanks [@natemoo-re](https://github.com/natemoo-re)! - Fix install step to avoid uncaught errors

## 3.2.0

### Minor Changes

- [#8077](https://github.com/withastro/astro/pull/8077) [`44cf30a25`](https://github.com/withastro/astro/commit/44cf30a25209b331e6e8a95a4b40a768ede3604a) Thanks [@natemoo-re](https://github.com/natemoo-re)! - Reduce dependency installation size, swap `execa` for light `node:child_process` wrapper

## 3.1.13

### Patch Changes

- [#8028](https://github.com/withastro/astro/pull/8028) [`8292c4131`](https://github.com/withastro/astro/commit/8292c41311ec41d9d50921fbb2bdeed69e039443) Thanks [@natemoo-re](https://github.com/natemoo-re)! - Improve yarn berry support

## 3.1.12

### Patch Changes

- [#7993](https://github.com/withastro/astro/pull/7993) [`315d58f27`](https://github.com/withastro/astro/commit/315d58f27b022c9d4285cf13f445ed18c26c327e) Thanks [@delucis](https://github.com/delucis)! - Add support for more Starlight templates

## 3.1.11

### Patch Changes

- [#7939](https://github.com/withastro/astro/pull/7939) [`89cd4b877`](https://github.com/withastro/astro/commit/89cd4b877e870ce4a263dd45f42f818fd2c4d5a6) Thanks [@natemoo-re](https://github.com/natemoo-re)! - Handle error state for version number

## 3.1.10

### Patch Changes

- [#7580](https://github.com/withastro/astro/pull/7580) [`2ca5bdde2`](https://github.com/withastro/astro/commit/2ca5bdde2b1acc2be1586a99686a9a48cdef65dc) Thanks [@sankethchebbi](https://github.com/sankethchebbi)! - Update dependency installation grammar

## 3.1.9

### Patch Changes

- [#7527](https://github.com/withastro/astro/pull/7527) [`9e2426f75`](https://github.com/withastro/astro/commit/9e2426f75637a6318961f483de90b635f3fdadeb) Thanks [@natemoo-re](https://github.com/natemoo-re)! - Default registry logic to fallback to NPM if registry command fails (sorry, Bun users!)

- [#7539](https://github.com/withastro/astro/pull/7539) [`1170877b5`](https://github.com/withastro/astro/commit/1170877b51aaa13203e8c488dcf4e39d1b5553ee) Thanks [@jc1144096387](https://github.com/jc1144096387)! - Update registry logic, improving edge cases (http support, redirects, registries ending with '/')

## 3.1.8

### Patch Changes

- [#7435](https://github.com/withastro/astro/pull/7435) [`3f9f5c117`](https://github.com/withastro/astro/commit/3f9f5c117e4e9e4a0c0a648cb6db9a3073cd5727) Thanks [@bholmesdev](https://github.com/bholmesdev)! - Fix registry failures using unexpected package managers when running create-astro

## 3.1.7

### Patch Changes

- [#7326](https://github.com/withastro/astro/pull/7326) [`1430ffb47`](https://github.com/withastro/astro/commit/1430ffb4734edbb67cbeaaee7e89a9f78e00473c) Thanks [@calebdwilliams](https://github.com/calebdwilliams)! - Ensure create-astro respects package manager registry configuration

## 3.1.6

### Patch Changes

- [#7277](https://github.com/withastro/astro/pull/7277) [`229affca4`](https://github.com/withastro/astro/commit/229affca405ce77bf80bcea6a91891f689a3161b) Thanks [@natemoo-re](https://github.com/natemoo-re)! - Add `starlight` template alias

## 3.1.5

### Patch Changes

- [#7086](https://github.com/withastro/astro/pull/7086) [`c5f1275e9`](https://github.com/withastro/astro/commit/c5f1275e9d2f212a08e56bc25e0b59c7d7e9f11d) Thanks [@MoustaphaDev](https://github.com/MoustaphaDev)! - Fix create astro regression

## 3.1.4

### Patch Changes

- [#7052](https://github.com/withastro/astro/pull/7052) [`8c14bffbd`](https://github.com/withastro/astro/commit/8c14bffbd9ea63bc4b4e9f9417352fdf4e7e65b4) Thanks [@ematipico](https://github.com/ematipico)! - Don't exit if dependencies fail to install

## 3.1.3

### Patch Changes

- [#6682](https://github.com/withastro/astro/pull/6682) [`335602344`](https://github.com/withastro/astro/commit/33560234437647f2d768578e7b285c858bff7898) Thanks [@andremralves](https://github.com/andremralves)! - add validation for non-printable characters

## 3.1.2

### Patch Changes

- [#6677](https://github.com/withastro/astro/pull/6677) [`4a3262060`](https://github.com/withastro/astro/commit/4a32620600966ea89ddb5e1669d89a53e85ccf9a) Thanks [@bholmesdev](https://github.com/bholmesdev)! - Fix: Log an error when passing a `--template` that does not exist

## 3.1.1

### Patch Changes

- [#6594](https://github.com/withastro/astro/pull/6594) [`a661907b4`](https://github.com/withastro/astro/commit/a661907b40e76aa56e7d7bd7e745bb16456b13e7) Thanks [@btea](https://github.com/btea)! - wrap `projectDir` in quotes if it contains spaces

## 3.1.0

### Minor Changes

- [#6213](https://github.com/withastro/astro/pull/6213) [`afbbc4d5b`](https://github.com/withastro/astro/commit/afbbc4d5bfafc1779bac00b41c2a1cb1c90f2808) Thanks [@Princesseuh](https://github.com/Princesseuh)! - Updated compilation settings to disable downlevelling for Node 14

## 3.0.5

### Patch Changes

- [#6375](https://github.com/withastro/astro/pull/6375) [`754c5ca9a`](https://github.com/withastro/astro/commit/754c5ca9aa93d4e8674059ce79f6b694c147db83) Thanks [@natemoo-re](https://github.com/natemoo-re)! - Respect original `package.json` indentation

## 3.0.4

### Patch Changes

- [#6352](https://github.com/withastro/astro/pull/6352) [`c87c16cfa`](https://github.com/withastro/astro/commit/c87c16cfaddea3a05af87c3258d57ef1a31516f7) Thanks [@SerekKiri](https://github.com/SerekKiri)! - Add missing flags to help command

## 3.0.3

### Patch Changes

- [#6314](https://github.com/withastro/astro/pull/6314) [`7f61e8fe3`](https://github.com/withastro/astro/commit/7f61e8fe36b62a1833180c18b6f4304e9a01fce4) Thanks [@MilesPernicious](https://github.com/MilesPernicious)! - Prompt for git initialization last, so all configurations can get added to the initial commit

- [#6294](https://github.com/withastro/astro/pull/6294) [`d0dbee872`](https://github.com/withastro/astro/commit/d0dbee872fd09800fba644ccbf4011ce01149706) Thanks [@liruifengv](https://github.com/liruifengv)! - `create-astro` help info add `--typescript` flag

## 3.0.2

### Patch Changes

- [#6278](https://github.com/withastro/astro/pull/6278) [`0f5d122cd`](https://github.com/withastro/astro/commit/0f5d122cd538b65ec7208ddae5e60cfaddaf4b2c) Thanks [@Princesseuh](https://github.com/Princesseuh)! - Revert to giget 1.0.0 until upstream issue is fixed

## 3.0.1

### Patch Changes

- [#6266](https://github.com/withastro/astro/pull/6266) [`066b4b4ef`](https://github.com/withastro/astro/commit/066b4b4efcde2320d29040c5bd385c67f30c701a) Thanks [@natemoo-re](https://github.com/natemoo-re)! - Improve error handling during tasks that display a spinner

## 3.0.0

### Major Changes

- [#6082](https://github.com/withastro/astro/pull/6082) [`8d2187d8b`](https://github.com/withastro/astro/commit/8d2187d8b8587b2a3a0207d9ffa8667c43686436) Thanks [@natemoo-re](https://github.com/natemoo-re)! - Redesigned `create-astro` experience

## 2.0.2

### Patch Changes

- [#5953](https://github.com/withastro/astro/pull/5953) [`5c64324c0`](https://github.com/withastro/astro/commit/5c64324c0a1b06e836c3d53668940faca4cb517d) Thanks [@ZermattChris](https://github.com/ZermattChris)! - Check for a pre-existing .git directory and if found, skip trying to create a new one.

## 2.0.1

### Patch Changes

- [#5958](https://github.com/withastro/astro/pull/5958) [`d0d7f6118`](https://github.com/withastro/astro/commit/d0d7f6118299bf328de5abd0b66450d8ac620da3) Thanks [@natemoo-re](https://github.com/natemoo-re)! - Fix typescript prompt handling

## 2.0.0

### Major Changes

- [#5782](https://github.com/withastro/astro/pull/5782) [`1f92d64ea`](https://github.com/withastro/astro/commit/1f92d64ea35c03fec43aff64eaf704dc5a9eb30a) Thanks [@Princesseuh](https://github.com/Princesseuh)! - Remove support for Node 14. Minimum supported Node version is now >=16.12.0

### Patch Changes

- [#5898](https://github.com/withastro/astro/pull/5898) [`d8919b1a2`](https://github.com/withastro/astro/commit/d8919b1a2197616b70ec57f0fb00b0bde6943e43) Thanks [@TheOtterlord](https://github.com/TheOtterlord)! - Support headless runs with `-y` / `--yes`

- [#5920](https://github.com/withastro/astro/pull/5920) [`f27bb3d79`](https://github.com/withastro/astro/commit/f27bb3d79f9774f01037e60e656b1f9d8e03367d) Thanks [@delucis](https://github.com/delucis)! - Improve error message for third-party template 404s

## 2.0.0-beta.1

<details>
<summary>See changes in 2.0.0-beta.1</summary>

### Patch Changes

- [#5898](https://github.com/withastro/astro/pull/5898) [`d8919b1a2`](https://github.com/withastro/astro/commit/d8919b1a2197616b70ec57f0fb00b0bde6943e43) Thanks [@TheOtterlord](https://github.com/TheOtterlord)! - Support headless runs with `-y` / `--yes`

- [#5920](https://github.com/withastro/astro/pull/5920) [`f27bb3d79`](https://github.com/withastro/astro/commit/f27bb3d79f9774f01037e60e656b1f9d8e03367d) Thanks [@delucis](https://github.com/delucis)! - Improve error message for third-party template 404s

</details>

## 2.0.0-beta.0

<details>
<summary>See changes in 2.0.0-beta.0</summary>

### Major Changes

- [#5782](https://github.com/withastro/astro/pull/5782) [`1f92d64ea`](https://github.com/withastro/astro/commit/1f92d64ea35c03fec43aff64eaf704dc5a9eb30a) Thanks [@Princesseuh](https://github.com/Princesseuh)! - Remove support for Node 14. Minimum supported Node version is now >=16.12.0

</details>

## 1.2.4

### Patch Changes

- [#5579](https://github.com/withastro/astro/pull/5579) [`2c2c65297`](https://github.com/withastro/astro/commit/2c2c65297a18c52691f09621ead55144efd601d4) Thanks [@yuhang-dong](https://github.com/yuhang-dong)! - Upgrade giget to support env proxy config

- [#5616](https://github.com/withastro/astro/pull/5616) [`61302ab7a`](https://github.com/withastro/astro/commit/61302ab7a09cc4c298c903d725e35355eb069497) Thanks [@natemoo-re](https://github.com/natemoo-re)! - Skip Houston on Windows until we can debug the prompt issue

## 1.2.3

### Patch Changes

- [#5404](https://github.com/withastro/astro/pull/5404) [`505abfd64`](https://github.com/withastro/astro/commit/505abfd6430b1f71e52d10b02bf9beb5847df8b6) Thanks [@liruifengv](https://github.com/liruifengv)! - fix error when don't have template input

## 1.2.2

### Patch Changes

- [#5319](https://github.com/withastro/astro/pull/5319) [`b211eadef`](https://github.com/withastro/astro/commit/b211eadeffd6260700254c1492c8e6528d279ad1) Thanks [@natemoo-re](https://github.com/natemoo-re)! - Fix bug with `setRawMode`. Respect `--skip-houston` in all cases.

## 1.2.1

### Patch Changes

- [#5240](https://github.com/withastro/astro/pull/5240) [`d9be7e36b`](https://github.com/withastro/astro/commit/d9be7e36b872eb48516dc9d0d5c9d333aac4950b) Thanks [@natemoo-re](https://github.com/natemoo-re)! - Improve error messages when `create-astro` fails

- [#5226](https://github.com/withastro/astro/pull/5226) [`641b6d7d5`](https://github.com/withastro/astro/commit/641b6d7d583886fde9529f296846d7e0a50e8624) Thanks [@natemoo-re](https://github.com/natemoo-re)! - Allow Windows users to pass `--fancy` to enable full unicode support

## 1.2.0

### Minor Changes

- [#5088](https://github.com/withastro/astro/pull/5088) [`040837628`](https://github.com/withastro/astro/commit/04083762810a1a9e078a7e68edab945c8063b1ab) Thanks [@natemoo-re](https://github.com/natemoo-re)! - Introducing your new automated assistant: Houston! 🎉

  ```
  ╭─────╮  Houston:
  │ ◠ ◡ ◠  Initiating launch sequence... right... now!
  ╰─────╯
  ```

  Updates template and TypeScript prompts for clarity and friendliness.

  Migrates template copying from [`degit`](https://github.com/Rich-Harris/degit) (unmaintained) to [`giget`](https://github.com/unjs/giget) for stability.

## 1.1.0

### Minor Changes

- [#4810](https://github.com/withastro/astro/pull/4810) [`7481ffda0`](https://github.com/withastro/astro/commit/7481ffda028d9028d8e28bc7c6e9960ab80acf0f) Thanks [@mrienstra](https://github.com/mrienstra)! - Always write chosen config to `tsconfig.json`.

  - Before: Only when `strict` & `strictest` was selected
  - After: Also when `base` is selected (via "Relaxed" or "I prefer not to use TypeScript")

## 1.0.2

### Patch Changes

- [#4805](https://github.com/withastro/astro/pull/4805) [`c84d85ba4`](https://github.com/withastro/astro/commit/c84d85ba4d85f250d87bbc98c74665992f6c2768) Thanks [@HiDeoo](https://github.com/HiDeoo)! - Add support for running in cloned empty git repository

## 1.0.1

### Patch Changes

- [#4439](https://github.com/withastro/astro/pull/4439) [`77ce6be30`](https://github.com/withastro/astro/commit/77ce6be30c9cb8054ebf69a4943b984eed90152e) Thanks [@Princesseuh](https://github.com/Princesseuh)! - Add tsconfig templates for users to extend from

## 1.0.1-next.0

### Patch Changes

- [#4439](https://github.com/withastro/astro/pull/4439) [`77ce6be30`](https://github.com/withastro/astro/commit/77ce6be30c9cb8054ebf69a4943b984eed90152e) Thanks [@Princesseuh](https://github.com/Princesseuh)! - Add tsconfig templates for users to extend from

## 1.0.0

### Major Changes

- [`04ad44563`](https://github.com/withastro/astro/commit/04ad445632c67bdd60c1704e1e0dcbcaa27b9308) - > Astro v1.0 is out! Read the [official announcement post](https://astro.build/blog/astro-1/).

  **No breaking changes**. This package is now officially stable and compatible with `astro@1.0.0`!

## 0.15.1

### Patch Changes

- [#4183](https://github.com/withastro/astro/pull/4183) [`77c018e51`](https://github.com/withastro/astro/commit/77c018e5159e9084304ca650487b6e99c828d3cf) Thanks [@Princesseuh](https://github.com/Princesseuh)! - Fix relaxed and default TypeScript settings not working

## 0.15.0

### Minor Changes

- [#4179](https://github.com/withastro/astro/pull/4179) [`d344f9e3e`](https://github.com/withastro/astro/commit/d344f9e3ec1f69ad4d7efd433b3523ad5413b726) Thanks [@Princesseuh](https://github.com/Princesseuh)! - Add a step to configure how strict TypeScript should be

## 0.14.3

### Patch Changes

- [#4075](https://github.com/withastro/astro/pull/4075) [`cc10a5c8e`](https://github.com/withastro/astro/commit/cc10a5c8e03683e64514de75e535169c187ab847) Thanks [@Princesseuh](https://github.com/Princesseuh)! - Added better error handling when cancelling operations, providing bad templates and when there's a degit cache issue

## 0.14.2

### Patch Changes

- [#3971](https://github.com/withastro/astro/pull/3971) [`e6e216061`](https://github.com/withastro/astro/commit/e6e2160614c9af320419a599c42211d0147760f4) Thanks [@tony-sull](https://github.com/tony-sull)! - Fixes support for using templates from any GitHub repository

## 0.14.1

### Patch Changes

- [#3937](https://github.com/withastro/astro/pull/3937) [`31f9c0bf0`](https://github.com/withastro/astro/commit/31f9c0bf029ffa4b470e620f2c32e1370643e81e) Thanks [@delucis](https://github.com/delucis)! - Roll back supported Node engines

## 0.14.0

### Minor Changes

- [#3914](https://github.com/withastro/astro/pull/3914) [`b48767985`](https://github.com/withastro/astro/commit/b48767985359bd359df8071324952ea5f2bc0d86) Thanks [@ran-dall](https://github.com/ran-dall)! - Rollback supported `node@16` version. Minimum versions are now `node@14.20.0` or `node@16.14.0`.

## 0.13.0

### Minor Changes

- [#3871](https://github.com/withastro/astro/pull/3871) [`1cc5b7890`](https://github.com/withastro/astro/commit/1cc5b78905633608e5b07ad291f916f54e67feb1) Thanks [@natemoo-re](https://github.com/natemoo-re)! - Update supported `node` versions. Minimum versions are now `node@14.20.0` or `node@16.16.0`.

### Patch Changes

- [#3886](https://github.com/withastro/astro/pull/3886) [`cb6a97383`](https://github.com/withastro/astro/commit/cb6a973839450dea1705407e1060919c946cca99) Thanks [@QuiiBz](https://github.com/QuiiBz)! - Fix portfolio example JSX error

## 0.12.5

### Patch Changes

- [#3831](https://github.com/withastro/astro/pull/3831) [`4fb08502`](https://github.com/withastro/astro/commit/4fb08502a99396723b9eb671099482cd619b3564) Thanks [@FredKSchott](https://github.com/FredKSchott)! - Small wording updates

## 0.12.4

### Patch Changes

- [#3756](https://github.com/withastro/astro/pull/3756) [`507cd5c8`](https://github.com/withastro/astro/commit/507cd5c868448971c6265d97f22e786263dd5a77) Thanks [@bholmesdev](https://github.com/bholmesdev)! - Chore: remove create-astro install step test

## 0.12.3

### Patch Changes

- [#3748](https://github.com/withastro/astro/pull/3748) [`012f093e`](https://github.com/withastro/astro/commit/012f093eeb771b42b4e9d1e0cbb0d9a9605e0514) Thanks [@delucis](https://github.com/delucis)! - Remove `astro add` step & tweak wording (PR #3715)

## 0.12.2

### Patch Changes

- [#3391](https://github.com/withastro/astro/pull/3391) [`cf8015ea`](https://github.com/withastro/astro/commit/cf8015eaa2b756f4ec399e8fd7071dee7dfa9ab6) Thanks [@natemoo-re](https://github.com/natemoo-re)! - Fix [#3309](https://github.com/withastro/astro/issues/3309) default logger locale behavior.

## 0.12.1

### Patch Changes

- [#3313](https://github.com/withastro/astro/pull/3313) [`1a5335ed`](https://github.com/withastro/astro/commit/1a5335ed9abaef397ee9543a3b4ad7a3fddcf024) Thanks [@bholmesdev](https://github.com/bholmesdev)! - Update "next steps" with more informative text on each CLI command. Oh, and gradients. A lot more gradients.

## 0.12.0

### Minor Changes

- [#3227](https://github.com/withastro/astro/pull/3227) [`c8f5fa35`](https://github.com/withastro/astro/commit/c8f5fa35c4c3cf08df45e6bd6cb78960782ae08b) Thanks [@bholmesdev](https://github.com/bholmesdev)! - Add "initialize git repository" step to simplify our next steps suggestion. We now give you a one-liner to easily paste in your terminal and start the dev server!

## 0.11.0

### Minor Changes

- [#3223](https://github.com/withastro/astro/pull/3223) [`b7cd6958`](https://github.com/withastro/astro/commit/b7cd69588453cf874346bf2f14c41accd183129e) Thanks [@bholmesdev](https://github.com/bholmesdev)! - Replace the component framework selector with a new "run astro add" option. This unlocks integrations beyond components during your create-astro setup, including TailwindCSS and Partytown. This also replaces our previous "starter" template with a simplified "Just the basics" option.

## 0.10.1

### Patch Changes

- [#3212](https://github.com/withastro/astro/pull/3212) [`00fc1326`](https://github.com/withastro/astro/commit/00fc1326ed526974cc4aca9faec410df91b4bcbd) Thanks [@bholmesdev](https://github.com/bholmesdev)! - Simplify logging during welcome message and directory selection

## 0.10.0

### Minor Changes

- [#3190](https://github.com/withastro/astro/pull/3190) [`38e5e9e9`](https://github.com/withastro/astro/commit/38e5e9e9825876cd0ae14a648b51bdf397e81169) Thanks [@bholmesdev](https://github.com/bholmesdev)! - Feat: add option to install dependencies during setup. This respects the package manager used to run create-astro (ex. "yarn create astro" vs "pnpm create astro@latest").

## 0.9.0

### Minor Changes

- [#3168](https://github.com/withastro/astro/pull/3168) [`7c49194c`](https://github.com/withastro/astro/commit/7c49194ca2161a09cc304ba8327533f8176ae0da) Thanks [@bholmesdev](https://github.com/bholmesdev)! - Add prompt to choose a directory, now defaulting to a separate "./my-astro-site" instead of "." (current directory)

## 0.8.0

### Minor Changes

- [#2843](https://github.com/withastro/astro/pull/2843) [`1fdb63b5`](https://github.com/withastro/astro/commit/1fdb63b5d000d17edca77e870ce721e616a9c64a) Thanks [@JuanM04](https://github.com/JuanM04)! - Automatically add integration `peerDependencies` to scaffolded `package.json` files

## 0.8.0-next.0

### Minor Changes

- [#2843](https://github.com/withastro/astro/pull/2843) [`1fdb63b5`](https://github.com/withastro/astro/commit/1fdb63b5d000d17edca77e870ce721e616a9c64a) Thanks [@JuanM04](https://github.com/JuanM04)! - Automatically add integration `peerDependencies` to scaffolded `package.json` files

## 0.7.1

### Patch Changes

- [#2429](https://github.com/withastro/astro/pull/2429) [`fda857eb`](https://github.com/withastro/astro/commit/fda857eb22508f55233e297a887b356ea7b87398) Thanks [@Mikkel-T](https://github.com/Mikkel-T)! - Added an option to create-astro to use verbose logging which should help debug degit issues

## 0.7.0

### Minor Changes

- [#2202](https://github.com/withastro/astro/pull/2202) [`45cea6ae`](https://github.com/withastro/astro/commit/45cea6aec5a310fed4cb8da0d96670d6b99a2539) Thanks [@jonathantneal](https://github.com/jonathantneal)! - Officially drop support for Node v12. The minimum supported version is now Node v14.15+,

## 0.6.10

### Patch Changes

- [#2150](https://github.com/withastro/astro/pull/2150) [`d5ebd9d1`](https://github.com/withastro/astro/commit/d5ebd9d178ed4e5d15ef43f32217c16d44f19151) Thanks [@FredKSchott](https://github.com/FredKSchott)! - Fix create-astro export map entry

## 0.6.9

### Patch Changes

- [#2124](https://github.com/withastro/astro/pull/2124) [`c0f29bcf`](https://github.com/withastro/astro/commit/c0f29bcf8c2b943e4a8101cae4f893b13a4b832c) Thanks [@leosvelperez](https://github.com/leosvelperez)! - Parse --renderers flag correctly when passed to the create-astro cli

## 0.6.8

### Patch Changes

- 3e1bdb1a: Add a helpful message for the "could not find commit hash for ..." error

## 0.6.7

## 0.6.7-next.1

### Patch Changes

- 6c66d483: Fix issue with v7.x+ versions of npm init, which changed default flag handling

## 0.6.7-next.0

### Patch Changes

- 6c66d483: Fix issue with v7.x+ versions of npm init, which changed default flag handling

## 0.6.6

### Patch Changes

- d5fdeefe: Changes create-astro to pull examples from the latest branch

## 0.6.5

### Patch Changes

- 025f5e3f: Fix to revert change pointing create-astro at the latest branch

## 0.6.4

### Patch Changes

- 28f00566: Updates create-astro to use the latest branch

## 0.6.3

### Patch Changes

- 0eeb2534: change rm to unlink for node 12 compatibility

## 0.6.2

### Patch Changes

- 11a6f884: Added a check to see if the renderers array is empty and only show the message about using the templates default renderers if it isn't

## 0.6.1

### Patch Changes

- 24dce41c: Adds a new template 'minimal' which does not include a framework

## 0.6.0

### Minor Changes

- cf4c97cf: forced degit template extraction in case of non empty installation directory

## 0.5.2

### Patch Changes

- 6c52c92: Add warning when encountering 'zlib: unexpected end of file' error

## 0.5.1

### Patch Changes

- a7e6666: compile javascript to target Node v12.x
- bd18e14: Add support for [Solid](https://www.solidjs.com/)
- d45431d: create-astro does not fail when removing subdirectories

## 0.5.1-next.1

### Patch Changes

- bd18e14: Add support for [Solid](https://www.solidjs.com/)

## 0.5.1-next.0

### Patch Changes

- a7e6666: compile javascript to target Node v12.x
- d45431d: create-astro does not fail when removing subdirectories

## 0.5.0

### Minor Changes

- 36e104b: Use new client: prefix for component examples

## 0.4.0

### Minor Changes

- 5d5d67c: Update `create-astro` to handle framework-specific logic based on user preference

## 0.3.5

### Patch Changes

- d8ceff5: Allows using an external repo as a template

  You can do this with the `--template` flag:

  ```bash
  npm init astro my-shopify --template cassidoo/shopify-react-astro
  ```

## 0.3.4

### Patch Changes

- b0e41ea: fix small output bugs

## 0.3.3

### Patch Changes

- f9f2da4: Add repository key to package.json for create-astro

## 0.3.2

### Patch Changes

- ab2972b: Update package.json engines for esm support

## 0.3.1

### Patch Changes

- d6a7349: fix issue with empty prompt

## 0.3.0

### Minor Changes

- 6bca7c8: Redesigned create-astro internals
- 6bca7c8: New UI<|MERGE_RESOLUTION|>--- conflicted
+++ resolved
@@ -1,10 +1,6 @@
 # create-astro
 
-<<<<<<< HEAD
-## 4.8.4-alpha.0
-=======
 ## 4.8.4
->>>>>>> 26893f9a
 
 ### Patch Changes
 
