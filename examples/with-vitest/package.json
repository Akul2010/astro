--- conflicted
+++ resolved
@@ -11,12 +11,7 @@
     "test": "vitest"
   },
   "dependencies": {
-<<<<<<< HEAD
     "astro": "^5.0.0-beta.4",
-    "vitest": "^2.1.2"
-=======
-    "astro": "^4.16.4",
     "vitest": "^2.1.3"
->>>>>>> 6df5bba8
   }
 }