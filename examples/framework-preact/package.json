{
  "name": "@example/framework-preact",
  "type": "module",
  "version": "0.0.1",
  "private": true,
  "scripts": {
    "dev": "astro dev",
    "start": "astro dev",
    "build": "astro build",
    "preview": "astro preview",
    "astro": "astro"
  },
  "dependencies": {
    "@astrojs/preact": "^3.5.2",
    "@preact/signals": "^1.3.0",
<<<<<<< HEAD
    "astro": "^5.0.0-alpha.1",
=======
    "astro": "^4.14.6",
>>>>>>> 26893f9a
    "preact": "^10.23.2"
  }
}<|MERGE_RESOLUTION|>--- conflicted
+++ resolved
@@ -13,11 +13,7 @@
   "dependencies": {
     "@astrojs/preact": "^3.5.2",
     "@preact/signals": "^1.3.0",
-<<<<<<< HEAD
     "astro": "^5.0.0-alpha.1",
-=======
-    "astro": "^4.14.6",
->>>>>>> 26893f9a
     "preact": "^10.23.2"
   }
 }