--- conflicted
+++ resolved
@@ -10,14 +10,8 @@
     "astro": "astro"
   },
   "devDependencies": {
-<<<<<<< HEAD
-    "@astrojs/tailwind": "^5.1.0",
+    "@astrojs/tailwind": "^5.1.1",
     "@astrojs/node": "^9.0.0-alpha.1",
     "astro": "^5.0.0-beta.1"
-=======
-    "@astrojs/tailwind": "^5.1.1",
-    "@astrojs/node": "^8.3.3",
-    "astro": "^4.15.9"
->>>>>>> 7814a6ca
   }
 }